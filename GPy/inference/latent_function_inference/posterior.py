--- conflicted
+++ resolved
@@ -95,14 +95,9 @@
         """
         if self._covariance is None:
             #LiK, _ = dtrtrs(self.woodbury_chol, self._K, lower=1)
-<<<<<<< HEAD
-            self._covariance = self._K - np.tensordot(np.dot(np.atleast_3d(self.woodbury_inv).T, self._K), self._K, [1,0]).T
+            self._covariance = self._K - (np.tensordot(np.dot(np.atleast_3d(self.woodbury_inv).T, self._K), self._K, [1,0]).T).squeeze()
             #self._covariance = self._K - self._K.dot(self.woodbury_inv).dot(self._K)
-=======
-            self._covariance = self._K[:, :, None] - np.tensordot(np.dot(np.atleast_3d(self.woodbury_inv).T, self._K), self._K, [1,0]).T
-            #old_covariance = self._K - self._K.dot(self.woodbury_inv).dot(self._K)
->>>>>>> 3ee76473
-        return self._covariance.squeeze()
+        return self._covariance
 
     @property
     def precision(self):
