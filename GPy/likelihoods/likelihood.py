--- conflicted
+++ resolved
@@ -132,11 +132,7 @@
 
         return z, mean, variance
 
-<<<<<<< HEAD
-    def _predictive_mean(self, mu, variance):
-=======
     def predictive_mean(self, mu, variance, Y_metadata=None):
->>>>>>> a3287c38
         """
         Quadrature calculation of the predictive mean: E(Y_star|Y) = E( E(Y_star|f_star, Y) )
 
@@ -157,15 +153,11 @@
 
         return mean
 
-<<<<<<< HEAD
     def _conditional_mean(self, f):
         """Quadrature calculation of the conditional mean: E(Y_star|f)"""
         raise NotImplementedError, "implement this function to make predictions"
 
-    def _predictive_variance(self,mu,variance,predictive_mean=None):
-=======
     def predictive_variance(self, mu,variance, predictive_mean=None, Y_metadata=None):
->>>>>>> a3287c38
         """
         Numerical approximation to the predictive variance: V(Y_star)
 
@@ -400,22 +392,12 @@
 
         return dlogpdf_dtheta, dlogpdf_df_dtheta, d2logpdf_df2_dtheta
 
-<<<<<<< HEAD
-    def predictive_values(self, mu, var):
-=======
     def predictive_values(self, mu, var, full_cov=False, Y_metadata=None):
->>>>>>> a3287c38
         """
         Compute  mean, variance of the  predictive distibution.
 
         :param mu: mean of the latent variable, f, of posterior
         :param var: variance of the latent variable, f, of posterior
-<<<<<<< HEAD
-        """
-        pred_mean = self.predictive_mean(mu, var)
-        pred_var = self.predictive_variance(mu, var, pred_mean)
-        return pred_mean, pred_var
-=======
         :param full_cov: whether to use the full covariance or just the diagonal
         :type full_cov: Boolean
         """
@@ -435,7 +417,6 @@
         #ss_y = ss_y.reshape(mu.shape[0], N_samp)
 
         return [np.percentile(ss_y ,q, axis=1)[:,None] for q in quantiles]
->>>>>>> a3287c38
 
     def samples(self, gp, Y_metadata=None):
         """
