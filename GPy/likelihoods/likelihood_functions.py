# Copyright (c) 2012, 2013 Ricardo Andrade
# Licensed under the BSD 3-clause license (see LICENSE.txt)

import numpy as np
from scipy import stats, integrate
import scipy as sp
import pylab as pb
from ..util.plot import gpplot
<<<<<<< HEAD
from scipy.special import gammaln, gamma
#from GPy.likelihoods.likelihood_functions import likelihood_function

=======
from ..util.univariate_Gaussian import std_norm_pdf,std_norm_cdf
>>>>>>> 47a7df97

class likelihood_function:
    """
    Likelihood class for doing Expectation propagation

    :param Y: observed output (Nx1 numpy.darray)
    ..Note:: Y values allowed depend on the likelihood_function used
    """
    def __init__(self,location=0,scale=1):
        self.location = location
        self.scale = scale
        self.log_concave = True

    def _get_params(self):
        return np.zeros(0)

    def _get_param_names(self):
        return []

    def _set_params(self, p):
        pass

class probit(likelihood_function):
    """
    Probit likelihood
    Y is expected to take values in {-1,1}
    -----
    $$
    L(x) = \\Phi (Y_i*f_i)
    $$
    """

    def moments_match(self,data_i,tau_i,v_i):
        """
        Moments match of the marginal approximation in EP algorithm

        :param i: number of observation (int)
        :param tau_i: precision of the cavity distribution (float)
        :param v_i: mean/variance of the cavity distribution (float)
        """
        #if data_i == 0: data_i = -1 #NOTE Binary classification algorithm works better with classes {-1,1}, 1D-plotting works better with classes {0,1}.
        # TODO: some version of assert
        z = data_i*v_i/np.sqrt(tau_i**2 + tau_i)
        Z_hat = std_norm_cdf(z)
        phi = std_norm_pdf(z)
        mu_hat = v_i/tau_i + data_i*phi/(Z_hat*np.sqrt(tau_i**2 + tau_i))
        sigma2_hat = 1./tau_i - (phi/((tau_i**2+tau_i)*Z_hat))*(z+phi/Z_hat)
        return Z_hat, mu_hat, sigma2_hat

    def predictive_values(self,mu,var):
        """
        Compute  mean, variance and conficence interval (percentiles 5 and 95) of the  prediction
        """
        mu = mu.flatten()
        var = var.flatten()
        mean = stats.norm.cdf(mu/np.sqrt(1+var))
        norm_025 = [stats.norm.ppf(.025,m,v) for m,v in zip(mu,var)]
        norm_975 = [stats.norm.ppf(.975,m,v) for m,v in zip(mu,var)]
        p_025 = stats.norm.cdf(norm_025/np.sqrt(1+var))
        p_975 = stats.norm.cdf(norm_975/np.sqrt(1+var))
        return mean, np.nan*var, p_025, p_975 # TODO: var

class Poisson(likelihood_function):
    """
    Poisson likelihood
    Y is expected to take values in {0,1,2,...}
    -----
    $$
    L(x) = \exp(\lambda) * \lambda**Y_i / Y_i!
    $$
    """
    def moments_match(self,data_i,tau_i,v_i):
        """
        Moments match of the marginal approximation in EP algorithm

        :param i: number of observation (int)
        :param tau_i: precision of the cavity distribution (float)
        :param v_i: mean/variance of the cavity distribution (float)
        """
        mu = v_i/tau_i
        sigma = np.sqrt(1./tau_i)
        def poisson_norm(f):
            """
            Product of the likelihood and the cavity distribution
            """
            pdf_norm_f = stats.norm.pdf(f,loc=mu,scale=sigma)
            rate = np.exp( (f*self.scale)+self.location)
            poisson = stats.poisson.pmf(float(data_i),rate)
            return pdf_norm_f*poisson

        def log_pnm(f):
            """
            Log of poisson_norm
            """
            return -(-.5*(f-mu)**2/sigma**2 - np.exp( (f*self.scale)+self.location) + ( (f*self.scale)+self.location)*data_i)

        """
        Golden Search and Simpson's Rule
        --------------------------------
        Simpson's Rule is used to calculate the moments mumerically, it needs a grid of points as input.
        Golden Search is used to find the mode in the poisson_norm distribution and define around it the grid for Simpson's Rule
        """
        #TODO golden search & simpson's rule can be defined in the general likelihood class, rather than in each specific case.

        #Golden search
        golden_A = -1 if data_i == 0 else np.array([np.log(data_i),mu]).min() #Lower limit
        golden_B = np.array([np.log(data_i),mu]).max() #Upper limit
        golden_A = (golden_A - self.location)/self.scale
        golden_B = (golden_B - self.location)/self.scale
        opt = sp.optimize.golden(log_pnm,brack=(golden_A,golden_B)) #Better to work with log_pnm than with poisson_norm

        # Simpson's approximation
        width = 3./np.log(max(data_i,2))
        A = opt - width #Lower limit
        B = opt + width #Upper limit
        K =  10*int(np.log(max(data_i,150))) #Number of points in the grid, we DON'T want K to be the same number for every case
        h = (B-A)/K # length of the intervals
        grid_x = np.hstack([np.linspace(opt-width,opt,K/2+1)[1:-1], np.linspace(opt,opt+width,K/2+1)]) # grid of points (X axis)
        x = np.hstack([A,B,grid_x[range(1,K,2)],grid_x[range(2,K-1,2)]]) # grid_x rearranged, just to make Simpson's algorithm easier
        zeroth = np.hstack([poisson_norm(A),poisson_norm(B),[4*poisson_norm(f) for f in grid_x[range(1,K,2)]],[2*poisson_norm(f) for f in grid_x[range(2,K-1,2)]]]) # grid of points (Y axis) rearranged like x
        first = zeroth*x
        second = first*x
        Z_hat = sum(zeroth)*h/3 # Zero-th moment
        mu_hat = sum(first)*h/(3*Z_hat) # First moment
        m2 = sum(second)*h/(3*Z_hat) # Second moment
        sigma2_hat = m2 - mu_hat**2 # Second central moment
        return float(Z_hat), float(mu_hat), float(sigma2_hat)

    def predictive_values(self,mu,var):
        """
        Compute  mean, and conficence interval (percentiles 5 and 95) of the  prediction
        """
        mean = np.exp(mu*self.scale + self.location)
        tmp = stats.poisson.ppf(np.array([.025,.975]),mean)
        p_025 = tmp[:,0]
        p_975 = tmp[:,1]
        return mean,np.nan*mean,p_025,p_975 # better variance here TODO


class student_t(likelihood_function):
    """Student t likelihood distribution
    For nomanclature see Bayesian Data Analysis 2003 p576

    $$\ln p(y_{i}|f_{i}) = \ln \Gamma(\frac{v+1}{2}) - \ln \Gamma(\frac{v}{2})\sqrt{v \pi}\sigma - \frac{v+1}{2}\ln (1 + \frac{1}{v}\left(\frac{y_{i} - f_{i}}{\sigma}\right)^2)$$

    Laplace:
    Needs functions to calculate
    ln p(yi|fi)
    dln p(yi|fi)_dfi
    d2ln p(yi|fi)_d2fifj
    """
    def __init__(self, deg_free, sigma=2):
        self.v = deg_free
        self.sigma = sigma
        self.log_concave = False
        #super(student_t, self).__init__()

        self._set_params(np.asarray(sigma))

    def _get_params(self):
        return np.asarray(self.sigma)

    def _get_param_names(self):
        return ["t_noise_variance"]

    def _set_params(self, x):
        self.sigma = float(x)
        #self.covariance_matrix = np.eye(self.N)*self._variance
        #self.precision = 1./self._variance

    @property
    def variance(self, extra_data=None):
        return (self.v / float(self.v - 2)) * (self.sigma**2)

    def link_function(self, y, f, extra_data=None):
        """link_function $\ln p(y|f)$
        $$\ln p(y_{i}|f_{i}) = \ln \Gamma(\frac{v+1}{2}) - \ln \Gamma(\frac{v}{2})\sqrt{v \pi}\sigma - \frac{v+1}{2}\ln (1 + \frac{1}{v}\left(\frac{y_{i} - f_{i}}{\sigma}\right)^2$$

        :y: data
        :f: latent variables f
        :extra_data: extra_data which is not used in student t distribution
        :returns: float(likelihood evaluated for this point)

        """
        y = np.squeeze(y)
        f = np.squeeze(f)
        assert y.shape == f.shape

        e = y - f
        objective = (gammaln((self.v + 1) * 0.5)
                     - gammaln(self.v * 0.5)
                     + np.log(self.sigma * np.sqrt(self.v * np.pi))
                     - (self.v + 1) * 0.5
                     * np.log(1 + ((e**2 / self.sigma**2) / self.v))
                     )
        return np.sum(objective)

    def link_grad(self, y, f, extra_data=None):
        """
        Gradient of the link function at y, given f w.r.t f

        $$\frac{d}{df}p(y_{i}|f_{i}) = \frac{(v + 1)(y - f)}{v \sigma^{2} + (y_{i} - f_{i})^{2}}$$

        :y: data
        :f: latent variables f
        :extra_data: extra_data which is not used in student t distribution
        :returns: gradient of likelihood evaluated at points

        """
        y = np.squeeze(y)
        f = np.squeeze(f)
        assert y.shape == f.shape
        e = y - f
        grad = ((self.v + 1) * e) / (self.v * (self.sigma**2) + (e**2))
        return np.squeeze(grad)

    def link_hess(self, y, f, extra_data=None):
        """
        Hessian at this point (if we are only looking at the link function not the prior) the hessian will be 0 unless i == j
        i.e. second derivative link_function at y given f f_j  w.r.t f and f_j

        Will return diagonal of hessian, since every where else it is 0

        $$\frac{d^{2}p(y_{i}|f_{i})}{df^{2}} = \frac{(v + 1)(y - f)}{v \sigma^{2} + (y_{i} - f_{i})^{2}}$$

        :y: data
        :f: latent variables f
        :extra_data: extra_data which is not used in student t distribution
        :returns: array which is diagonal of covariance matrix (second derivative of likelihood evaluated at points)
        """
        y = np.squeeze(y)
        f = np.squeeze(f)
        assert y.shape == f.shape
        e = y - f
        hess = ((self.v + 1)*(e**2 - self.v*(self.sigma**2))) / ((((self.sigma**2)*self.v) + e**2)**2)
        return np.squeeze(hess)

    def d3link(self, y, f, extra_data=None):
        """
        Third order derivative link_function (log-likelihood ) at y given f f_j w.r.t f and f_j

        $$\frac{2(v+1)((y-f)^{3} - 3\sigma^{2}v(y-f))}{((y-f)^{2} + \sigma^{2}v)^{3}}$$
        """
        y = np.squeeze(y)
        f = np.squeeze(f)
        assert y.shape == f.shape
        e = y - f
        d3link_d3f = (  (2*(self.v + 1)*(-1*e)*(e**2 - 3*(self.sigma**2)*self.v))
                      / ((e**2 + (self.sigma**2)*self.v)**3)
                     )
        return np.squeeze(d3link_d3f)

    def link_hess_grad_std(self, y, f, extra_data=None):
        """
        Gradient of the hessian w.r.t sigma parameter (standard deviation)

        $$\frac{2\sigma v(v+1)(\sigma^{2}v - 3(f-y)^2)}{((f-y)^{2} + \sigma^{2}v)^{3}}
        """
        y = np.squeeze(y)
        f = np.squeeze(f)
        assert y.shape == f.shape
        e = y - f
        hess_grad_sigma = (  (2*self.sigma*self.v*(self.v + 1)*((self.sigma**2)*self.v - 3*(e**2)))
                           / ((e**2 + (self.sigma**2)*self.v)**3)
                          )
        return np.squeeze(hess_grad_sigma)

    def link_grad_std(self, y, f, extra_data=None):
        """
        Gradient of the likelihood w.r.t sigma parameter (standard deviation)

        $$\frac{-2\sigma(v+1)(y-f)}{(v\sigma^{2} + (y-f)^{2})^{2}}$$
        """
        y = np.squeeze(y)
        f = np.squeeze(f)
        assert y.shape == f.shape
        e = y - f
        grad_sigma = (  (-2*self.sigma*self.v*(self.v + 1)*e)
                      / ((self.v*(self.sigma**2) + e**2)**2)
                     )
        return np.squeeze(grad_sigma)

    def _gradients(self, y, f, extra_data=None):
        return [self.link_grad_std(y, f, extra_data=extra_data),
                self.link_hess_grad_std(y, f, extra_data=extra_data)] # list as we might learn many parameters

    def predictive_values(self, mu, var):
        """
        Compute  mean, and conficence interval (percentiles 5 and 95) of the prediction

        Need to find what the variance is at the latent points for a student t*normal p(y*|f*)p(f*)
        (((g((v+1)/2))/(g(v/2)*s*sqrt(v*pi)))*(1+(1/v)*((y-f)/s)^2)^(-(v+1)/2))
        *((1/(s*sqrt(2*pi)))*exp(-(1/(2*(s^2)))*((y-f)^2)))
        """

        #We want the variance around test points y which comes from int p(y*|f*)p(f*) df*
        #Var(y*) = Var(E[y*|f*]) + E[Var(y*|f*)]
        #Since we are given f* (mu) which is our mean (expected) value of y*|f* then the variance is the variance around this
        #Which was also given to us as (var)
        #We also need to know the expected variance of y* around samples f*, this is the variance of the student t distribution
        #However the variance of the student t distribution is not dependent on f, only on sigma and the degrees of freedom
        true_var = var + self.variance

        #Now we have an analytical solution for the variances of the distribution p(y*|f*)p(f*) around our test points but we now
        #need the 95 and 5 percentiles.
        #FIXME: Hack, just pretend p(y*|f*)p(f*) is a gaussian and use the gaussian's percentiles
        p_025 = mu - 2.*true_var
        p_975 = mu + 2.*true_var

        return mu, np.nan*mu, p_025, p_975

    def sample_predicted_values(self, mu, var):
        """ Experimental sample approches and numerical integration """
        #p_025 = stats.t.ppf(.025, mu)
        #p_975 = stats.t.ppf(.975, mu)

        num_test_points = mu.shape[0]
        #Each mu is the latent point f* at the test point x*,
        #and the var is the gaussian variance at this point
        #Take lots of samples from this, so we have lots of possible values
        #for latent point f* for each test point x* weighted by how likely we were to pick it
        print "Taking %d samples of f*".format(num_test_points)
        num_f_samples = 10
        num_y_samples = 10
        student_t_means = np.random.normal(loc=mu, scale=np.sqrt(var), size=(num_test_points, num_f_samples))
        print "Student t means shape: ", student_t_means.shape

        #Now we have lots of f*, lets work out the likelihood of getting this by sampling
        #from a student t centred on this point, sample many points from this distribution
        #centred on f*
        #for test_point, f in enumerate(student_t_means):
            #print test_point
            #print f.shape
            #student_t_samples = stats.t.rvs(self.v, loc=f[:,None],
                                            #scale=self.sigma,
                                            #size=(num_f_samples, num_y_samples))
            #print student_t_samples.shape

        student_t_samples = stats.t.rvs(self.v, loc=student_t_means[:, None],
                                        scale=self.sigma,
                                        size=(num_test_points, num_y_samples, num_f_samples))
        student_t_samples = np.reshape(student_t_samples,
                                       (num_test_points, num_y_samples*num_f_samples))

        #Now take the 97.5 and 0.25 percentile of these points
        p_025 = stats.scoreatpercentile(student_t_samples, .025, axis=1)[:, None]
        p_975 = stats.scoreatpercentile(student_t_samples, .975, axis=1)[:, None]

        ##Alernenately we could sample from int p(y|f*)p(f*|x*) df*
        def t_gaussian(f, mu, var):
            return (((gamma((self.v+1)*0.5)) / (gamma(self.v*0.5)*self.sigma*np.sqrt(self.v*np.pi))) * ((1+(1/self.v)*(((mu-f)/self.sigma)**2))**(-(self.v+1)*0.5))
                    * ((1/(np.sqrt(2*np.pi*var)))*np.exp(-(1/(2*var)) *((mu-f)**2)))
                    )

        def t_gauss_int(mu, var):
            print "Mu: ", mu
            print "var: ", var
            result = integrate.quad(t_gaussian, 0.025, 0.975, args=(mu, var))
            print "Result: ", result
            return result[0]

        vec_t_gauss_int = np.vectorize(t_gauss_int)

        p = vec_t_gauss_int(mu, var)
        p_025 = mu - p
        p_975 = mu + p
        return mu, np.nan*mu, p_025, p_975


class weibull_survival(likelihood_function):
    """Weibull t likelihood distribution for survival analysis with censoring
        For nomanclature see Bayesian Survival Analysis

    Laplace:
    Needs functions to calculate
    ln p(yi|fi)
    dln p(yi|fi)_dfi
    d2ln p(yi|fi)_d2fifj
    """
    def __init__(self, shape, scale):
        self.shape = shape
        self.scale = scale
        self.log_concave = True # Or false?

    def link_function(self, y, f, extra_data=None):
        """
        link_function $\ln p(y|f)$, i.e. log likelihood

        $$\ln p(y|f) = v_{i}(\ln \alpha + (\alpha - 1)\ln y_{i} + f_{i}) - y_{i}^{\alpha}\exp(f_{i})$$

        :y: time of event data
        :f: latent variables f
        :extra_data: the censoring indicator, 1 for censored, 0 for not
        :returns: float(likelihood evaluated for this point)

        """
        y = np.squeeze(y)
        f = np.squeeze(f)
        assert y.shape == f.shape

        v = extra_data
        objective = v*(np.log(self.shape) + (self.shape - 1)*np.log(y) + f) - (y**self.shape)*np.exp(f)  # FIXME: CHECK THIS WITH BOOK, wheres scale?
        return np.sum(objective)

    def link_grad(self, y, f, extra_data=None):
        """
        Gradient of the link function at y, given f w.r.t f

        $$\frac{d}{df} \ln p(y_{i}|f_{i}) = v_{i} - y_{i}\exp(f_{i})

        :y: data
        :f: latent variables f
        :extra_data: the censoring indicator, 1 for censored, 0 for not
        :returns: gradient of likelihood evaluated at points

        """
        y = np.squeeze(y)
        f = np.squeeze(f)
        assert y.shape == f.shape

        v = extra_data
        grad = v - (y**self.shape)*np.exp(f)
        return np.squeeze(grad)

    def link_hess(self, y, f, extra_data=None):
        """
        Hessian at this point (if we are only looking at the link function not the prior) the hessian will be 0 unless i == j
        i.e. second derivative link_function at y given f f_j  w.r.t f and f_j

        Will return diagonal of hessian, since every where else it is 0

        $$\frac{d^{2}p(y_{i}|f_{i})}{df^{2}} = \frac{(v + 1)(y - f)}{v \sigma^{2} + (y_{i} - f_{i})^{2}}$$

        :y: data
        :f: latent variables f
        :extra_data: extra_data which is not used hessian
        :returns: array which is diagonal of covariance matrix (second derivative of likelihood evaluated at points)
        """
        y = np.squeeze(y)
        f = np.squeeze(f)
        assert y.shape == f.shape

        hess = (y**self.shape)*np.exp(f)
        return np.squeeze(hess)<|MERGE_RESOLUTION|>--- conflicted
+++ resolved
@@ -6,13 +6,8 @@
 import scipy as sp
 import pylab as pb
 from ..util.plot import gpplot
-<<<<<<< HEAD
 from scipy.special import gammaln, gamma
-#from GPy.likelihoods.likelihood_functions import likelihood_function
-
-=======
 from ..util.univariate_Gaussian import std_norm_pdf,std_norm_cdf
->>>>>>> 47a7df97
 
 class likelihood_function:
     """
