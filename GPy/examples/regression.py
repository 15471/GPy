# Copyright (c) 2012, GPy authors (see AUTHORS.txt).
# Licensed under the BSD 3-clause license (see LICENSE.txt)


"""
Gaussian Processes regression examples
"""
import pylab as pb
import numpy as np
import GPy

def coregionalisation_toy2(max_iters=100):
    """
    A simple demonstration of coregionalisation on two sinusoidal functions.
    """
    X1 = np.random.rand(50, 1) * 8
    X2 = np.random.rand(30, 1) * 5
    index = np.vstack((np.zeros_like(X1), np.ones_like(X2)))
    X = np.hstack((np.vstack((X1, X2)), index))
    Y1 = np.sin(X1) + np.random.randn(*X1.shape) * 0.05
    Y2 = np.sin(X2) + np.random.randn(*X2.shape) * 0.05 + 2.
    Y = np.vstack((Y1, Y2))

    k1 = GPy.kern.rbf(1) + GPy.kern.bias(1)
<<<<<<< HEAD
    k2 = GPy.kern.coregionalise(2, 1)
    k = k1**k2
    m = GPy.models.GPRegression(X, Y, kernel=k)
    m.constrain_fixed('.*rbf_var', 1.)
    # m.constrain_positive('.*kappa')
    m.optimize('sim', messages=1, max_iters=max_iters)
=======
    k2 = GPy.kern.coregionalise(2,1)
    k = k1.prod(k2,tensor=True)
    m = GPy.models.GPRegression(X,Y,kernel=k)
    m.constrain_fixed('.*rbf_var',1.)
    #m.constrain_positive('.*kappa')
    m.optimize('sim',messages=1,max_f_eval=optim_iters)
>>>>>>> d653921b

    pb.figure()
    Xtest1 = np.hstack((np.linspace(0, 9, 100)[:, None], np.zeros((100, 1))))
    Xtest2 = np.hstack((np.linspace(0, 9, 100)[:, None], np.ones((100, 1))))
    mean, var, low, up = m.predict(Xtest1)
    GPy.util.plot.gpplot(Xtest1[:, 0], mean, low, up)
    mean, var, low, up = m.predict(Xtest2)
    GPy.util.plot.gpplot(Xtest2[:, 0], mean, low, up)
    pb.plot(X1[:, 0], Y1[:, 0], 'rx', mew=2)
    pb.plot(X2[:, 0], Y2[:, 0], 'gx', mew=2)
    return m

def coregionalisation_toy(max_iters=100):
    """
    A simple demonstration of coregionalisation on two sinusoidal functions.
    """
    X1 = np.random.rand(50, 1) * 8
    X2 = np.random.rand(30, 1) * 5
    index = np.vstack((np.zeros_like(X1), np.ones_like(X2)))
    X = np.hstack((np.vstack((X1, X2)), index))
    Y1 = np.sin(X1) + np.random.randn(*X1.shape) * 0.05
    Y2 = -np.sin(X2) + np.random.randn(*X2.shape) * 0.05
    Y = np.vstack((Y1, Y2))

    k1 = GPy.kern.rbf(1)
<<<<<<< HEAD
    k2 = GPy.kern.coregionalise(2, 2)
    k = k1**k2 #k1.prod(k2, tensor=True)
    m = GPy.models.GPRegression(X, Y, kernel=k)
    m.constrain_fixed('.*rbf_var', 1.)
    # m.constrain_positive('kappa')
    m.optimize(max_iters=max_iters)
=======
    k2 = GPy.kern.coregionalise(2,2)
    k = k1.prod(k2,tensor=True)
    m = GPy.models.GPRegression(X,Y,kernel=k)
    m.constrain_fixed('.*rbf_var',1.)
    #m.constrain_positive('kappa')
    m.optimize(max_f_eval=optim_iters)
>>>>>>> d653921b

    pb.figure()
    Xtest1 = np.hstack((np.linspace(0, 9, 100)[:, None], np.zeros((100, 1))))
    Xtest2 = np.hstack((np.linspace(0, 9, 100)[:, None], np.ones((100, 1))))
    mean, var, low, up = m.predict(Xtest1)
    GPy.util.plot.gpplot(Xtest1[:, 0], mean, low, up)
    mean, var, low, up = m.predict(Xtest2)
    GPy.util.plot.gpplot(Xtest2[:, 0], mean, low, up)
    pb.plot(X1[:, 0], Y1[:, 0], 'rx', mew=2)
    pb.plot(X2[:, 0], Y2[:, 0], 'gx', mew=2)
    return m


def coregionalisation_sparse(max_iters=100):
    """
    A simple demonstration of coregionalisation on two sinusoidal functions using sparse approximations.
    """
    X1 = np.random.rand(500, 1) * 8
    X2 = np.random.rand(300, 1) * 5
    index = np.vstack((np.zeros_like(X1), np.ones_like(X2)))
    X = np.hstack((np.vstack((X1, X2)), index))
    Y1 = np.sin(X1) + np.random.randn(*X1.shape) * 0.05
    Y2 = -np.sin(X2) + np.random.randn(*X2.shape) * 0.05
    Y = np.vstack((Y1, Y2))

    num_inducing = 40
    Z = np.hstack((np.random.rand(num_inducing, 1) * 8, np.random.randint(0, 2, num_inducing)[:, None]))

    k1 = GPy.kern.rbf(1)
<<<<<<< HEAD
    k2 = GPy.kern.coregionalise(2, 2)
    k = k1**k2 #.prod(k2, tensor=True) # + GPy.kern.white(2,0.001)
=======
    k2 = GPy.kern.coregionalise(2,2)
    k = k1.prod(k2,tensor=True) + GPy.kern.white(2,0.001)
>>>>>>> d653921b

    m = GPy.models.SparseGPRegression(X, Y, kernel=k, Z=Z)
    m.constrain_fixed('.*rbf_var', 1.)
    m.constrain_fixed('iip')
    m.constrain_bounded('noise_variance', 1e-3, 1e-1)
#     m.optimize_restarts(5, robust=True, messages=1, max_iters=max_iters, optimizer='bfgs')
    m.optimize(max_iters=max_iters)

    # plotting:
    pb.figure()
    Xtest1 = np.hstack((np.linspace(0, 9, 100)[:, None], np.zeros((100, 1))))
    Xtest2 = np.hstack((np.linspace(0, 9, 100)[:, None], np.ones((100, 1))))
    mean, var, low, up = m.predict(Xtest1)
    GPy.util.plot.gpplot(Xtest1[:, 0], mean, low, up)
    mean, var, low, up = m.predict(Xtest2)
    GPy.util.plot.gpplot(Xtest2[:, 0], mean, low, up)
    pb.plot(X1[:, 0], Y1[:, 0], 'rx', mew=2)
    pb.plot(X2[:, 0], Y2[:, 0], 'gx', mew=2)
    y = pb.ylim()[0]
    pb.plot(Z[:, 0][Z[:, 1] == 0], np.zeros(np.sum(Z[:, 1] == 0)) + y, 'r|', mew=2)
    pb.plot(Z[:, 0][Z[:, 1] == 1], np.zeros(np.sum(Z[:, 1] == 1)) + y, 'g|', mew=2)
    return m

def epomeo_gpx(max_iters=100):
    """Perform Gaussian process regression on the latitude and longitude data from the Mount Epomeo runs. Requires gpxpy to be installed on your system to load in the data."""
    data = GPy.util.datasets.epomeo_gpx()
    num_data_list = []
    for Xpart in data['X']:
        num_data_list.append(Xpart.shape[0])

    num_data_array = np.array(num_data_list)
    num_data = num_data_array.sum()
    Y = np.zeros((num_data, 2))
    t = np.zeros((num_data, 2))
    start = 0
    for Xpart, index in zip(data['X'], range(len(data['X']))):
        end = start+Xpart.shape[0]
        t[start:end, :] = np.hstack((Xpart[:, 0:1],
                                    index*np.ones((Xpart.shape[0], 1))))
        Y[start:end, :] = Xpart[:, 1:3]

    num_inducing = 200
    Z = np.hstack((np.linspace(t[:,0].min(), t[:, 0].max(), num_inducing)[:, None],
                   np.random.randint(0, 4, num_inducing)[:, None]))

    k1 = GPy.kern.rbf(1)
    k2 = GPy.kern.coregionalise(output_dim=5, rank=5)
    k = k1**k2 

    m = GPy.models.SparseGPRegression(t, Y, kernel=k, Z=Z, normalize_Y=True)
    m.constrain_fixed('.*rbf_var', 1.)
    m.constrain_fixed('iip')
    m.constrain_bounded('noise_variance', 1e-3, 1e-1)
#     m.optimize_restarts(5, robust=True, messages=1, max_iters=max_iters, optimizer='bfgs')
    m.optimize(max_iters=max_iters,messages=True)

    return m


def multiple_optima(gene_number=937, resolution=80, model_restarts=10, seed=10000, max_iters=300):
    """Show an example of a multimodal error surface for Gaussian process regression. Gene 939 has bimodal behaviour where the noisy mode is higher."""

    # Contour over a range of length scales and signal/noise ratios.
    length_scales = np.linspace(0.1, 60., resolution)
    log_SNRs = np.linspace(-3., 4., resolution)

    data = GPy.util.datasets.della_gatta_TRP63_gene_expression(gene_number)
    # data['Y'] = data['Y'][0::2, :]
    # data['X'] = data['X'][0::2, :]

    data['Y'] = data['Y'] - np.mean(data['Y'])

    lls = GPy.examples.regression._contour_data(data, length_scales, log_SNRs, GPy.kern.rbf)
    pb.contour(length_scales, log_SNRs, np.exp(lls), 20, cmap=pb.cm.jet)
    ax = pb.gca()
    pb.xlabel('length scale')
    pb.ylabel('log_10 SNR')

    xlim = ax.get_xlim()
    ylim = ax.get_ylim()

    # Now run a few optimizations
    models = []
    optim_point_x = np.empty(2)
    optim_point_y = np.empty(2)
    np.random.seed(seed=seed)
    for i in range(0, model_restarts):
        # kern = GPy.kern.rbf(1, variance=np.random.exponential(1.), lengthscale=np.random.exponential(50.))
        kern = GPy.kern.rbf(1, variance=np.random.uniform(1e-3, 1), lengthscale=np.random.uniform(5, 50))

        m = GPy.models.GPRegression(data['X'], data['Y'], kernel=kern)
        m['noise_variance'] = np.random.uniform(1e-3, 1)
        optim_point_x[0] = m['rbf_lengthscale']
        optim_point_y[0] = np.log10(m['rbf_variance']) - np.log10(m['noise_variance']);

        # optimize
        m.optimize('scg', xtol=1e-6, ftol=1e-6, max_iters=max_iters)

        optim_point_x[1] = m['rbf_lengthscale']
        optim_point_y[1] = np.log10(m['rbf_variance']) - np.log10(m['noise_variance']);

        pb.arrow(optim_point_x[0], optim_point_y[0], optim_point_x[1] - optim_point_x[0], optim_point_y[1] - optim_point_y[0], label=str(i), head_length=1, head_width=0.5, fc='k', ec='k')
        models.append(m)

    ax.set_xlim(xlim)
    ax.set_ylim(ylim)
    return m # (models, lls)

def _contour_data(data, length_scales, log_SNRs, kernel_call=GPy.kern.rbf):
    """Evaluate the GP objective function for a given data set for a range of signal to noise ratios and a range of lengthscales.

    :data_set: A data set from the utils.datasets director.
    :length_scales: a list of length scales to explore for the contour plot.
    :log_SNRs: a list of base 10 logarithm signal to noise ratios to explore for the contour plot.
    :kernel: a kernel to use for the 'signal' portion of the data."""

    lls = []
    total_var = np.var(data['Y'])
    kernel = kernel_call(1, variance=1., lengthscale=1.)
    model = GPy.models.GPRegression(data['X'], data['Y'], kernel=kernel)
    for log_SNR in log_SNRs:
        SNR = 10.**log_SNR
        noise_var = total_var / (1. + SNR)
        signal_var = total_var - noise_var
        model.kern['.*variance'] = signal_var
        model['noise_variance'] = noise_var
        length_scale_lls = []

        for length_scale in length_scales:
            model['.*lengthscale'] = length_scale
            length_scale_lls.append(model.log_likelihood())

        lls.append(length_scale_lls)

    return np.array(lls)


def olympic_100m_men(max_iters=100, kernel=None):
    """Run a standard Gaussian process regression on the Rogers and Girolami olympics data."""
    data = GPy.util.datasets.olympic_100m_men()

    # create simple GP Model
    m = GPy.models.GPRegression(data['X'], data['Y'], kernel)

    # set the lengthscale to be something sensible (defaults to 1)
    if kernel==None:
        m['rbf_lengthscale'] = 10

    # optimize
    m.optimize(max_iters=max_iters)

    # plot
    m.plot(plot_limits=(1850, 2050))
    print(m)
    return m

def olympic_marathon_men(max_iters=100, kernel=None):
    """Run a standard Gaussian process regression on the Olympic marathon data."""
    data = GPy.util.datasets.olympic_marathon_men()

    # create simple GP Model
    m = GPy.models.GPRegression(data['X'], data['Y'], kernel)

    # set the lengthscale to be something sensible (defaults to 1)
    if kernel==None:
        m['rbf_lengthscale'] = 10

    # optimize
    m.optimize(max_iters=max_iters)

    # plot
    m.plot(plot_limits=(1850, 2050))
    print(m)
    return m

def toy_rbf_1d(optimizer='tnc', max_nb_eval_optim=100):
    """Run a simple demonstration of a standard Gaussian process fitting it to data sampled from an RBF covariance."""
    data = GPy.util.datasets.toy_rbf_1d()

    # create simple GP Model
    m = GPy.models.GPRegression(data['X'], data['Y'])

    # optimize
    m.optimize(optimizer, max_f_eval=max_nb_eval_optim)
    # plot
    m.plot()
    print(m)
    return m

def toy_rbf_1d_50(max_iters=100):
    """Run a simple demonstration of a standard Gaussian process fitting it to data sampled from an RBF covariance."""
    data = GPy.util.datasets.toy_rbf_1d_50()

    # create simple GP Model
    m = GPy.models.GPRegression(data['X'], data['Y'])

    # optimize
    m.optimize(max_iters=max_iters)

    # plot
    m.plot()
    print(m)
    return m

def toy_ARD(max_iters=1000, kernel_type='linear', num_samples=300, D=4):
    # Create an artificial dataset where the values in the targets (Y)
    # only depend in dimensions 1 and 3 of the inputs (X). Run ARD to
    # see if this dependency can be recovered
    X1 = np.sin(np.sort(np.random.rand(num_samples, 1) * 10, 0))
    X2 = np.cos(np.sort(np.random.rand(num_samples, 1) * 10, 0))
    X3 = np.exp(np.sort(np.random.rand(num_samples, 1), 0))
    X4 = np.log(np.sort(np.random.rand(num_samples, 1), 0))
    X = np.hstack((X1, X2, X3, X4))

    Y1 = np.asarray(2 * X[:, 0] + 3).reshape(-1, 1)
    Y2 = np.asarray(4 * (X[:, 2] - 1.5 * X[:, 0])).reshape(-1, 1)
    Y = np.hstack((Y1, Y2))

    Y = np.dot(Y, np.random.rand(2, D));
    Y = Y + 0.2 * np.random.randn(Y.shape[0], Y.shape[1])
    Y -= Y.mean()
    Y /= Y.std()

    if kernel_type == 'linear':
        kernel = GPy.kern.linear(X.shape[1], ARD=1)
    elif kernel_type == 'rbf_inv':
        kernel = GPy.kern.rbf_inv(X.shape[1], ARD=1)
    else:
        kernel = GPy.kern.rbf(X.shape[1], ARD=1)
    kernel += GPy.kern.white(X.shape[1]) + GPy.kern.bias(X.shape[1])
    m = GPy.models.GPRegression(X, Y, kernel)
    # len_prior = GPy.priors.inverse_gamma(1,18) # 1, 25
    # m.set_prior('.*lengthscale',len_prior)

    m.optimize(optimizer='scg', max_iters=max_iters, messages=1)

    m.kern.plot_ARD()
    print(m)
    return m

def toy_ARD_sparse(max_iters=1000, kernel_type='linear', num_samples=300, D=4):
    # Create an artificial dataset where the values in the targets (Y)
    # only depend in dimensions 1 and 3 of the inputs (X). Run ARD to
    # see if this dependency can be recovered
    X1 = np.sin(np.sort(np.random.rand(num_samples, 1) * 10, 0))
    X2 = np.cos(np.sort(np.random.rand(num_samples, 1) * 10, 0))
    X3 = np.exp(np.sort(np.random.rand(num_samples, 1), 0))
    X4 = np.log(np.sort(np.random.rand(num_samples, 1), 0))
    X = np.hstack((X1, X2, X3, X4))

    Y1 = np.asarray(2 * X[:, 0] + 3)[:, None]
    Y2 = np.asarray(4 * (X[:, 2] - 1.5 * X[:, 0]))[:, None]
    Y = np.hstack((Y1, Y2))

    Y = np.dot(Y, np.random.rand(2, D));
    Y = Y + 0.2 * np.random.randn(Y.shape[0], Y.shape[1])
    Y -= Y.mean()
    Y /= Y.std()

    if kernel_type == 'linear':
        kernel = GPy.kern.linear(X.shape[1], ARD=1)
    elif kernel_type == 'rbf_inv':
        kernel = GPy.kern.rbf_inv(X.shape[1], ARD=1)
    else:
        kernel = GPy.kern.rbf(X.shape[1], ARD=1)
    kernel += GPy.kern.bias(X.shape[1])
    X_variance = np.ones(X.shape) * 0.5
    m = GPy.models.SparseGPRegression(X, Y, kernel, X_variance=X_variance)
    # len_prior = GPy.priors.inverse_gamma(1,18) # 1, 25
    # m.set_prior('.*lengthscale',len_prior)

    m.optimize(optimizer='scg', max_iters=max_iters, messages=1)

    m.kern.plot_ARD()
    print(m)
    return m

def robot_wireless(max_iters=100, kernel=None):
    """Predict the location of a robot given wirelss signal strength readings."""
    data = GPy.util.datasets.robot_wireless()

    # create simple GP Model
    m = GPy.models.GPRegression(data['Y'], data['X'], kernel=kernel)

    # optimize
    m.optimize(messages=True, max_iters=max_iters)
    Xpredict = m.predict(data['Ytest'])[0]
    pb.plot(data['Xtest'][:, 0], data['Xtest'][:, 1], 'r-')
    pb.plot(Xpredict[:, 0], Xpredict[:, 1], 'b-')
    pb.axis('equal')
    pb.title('WiFi Localization with Gaussian Processes')
    pb.legend(('True Location', 'Predicted Location'))

    sse = ((data['Xtest'] - Xpredict)**2).sum()
    print(m)
    print('Sum of squares error on test data: ' + str(sse))
    return m

def silhouette(max_iters=100):
    """Predict the pose of a figure given a silhouette. This is a task from Agarwal and Triggs 2004 ICML paper."""
    data = GPy.util.datasets.silhouette()

    # create simple GP Model
    m = GPy.models.GPRegression(data['X'], data['Y'])

    # optimize
    m.optimize(messages=True, max_iters=max_iters)

    print(m)
    return m



def sparse_GP_regression_1D(num_samples=400, num_inducing=5, max_iters=100):
    """Run a 1D example of a sparse GP regression."""
    # sample inputs and outputs
    X = np.random.uniform(-3., 3., (num_samples, 1))
    Y = np.sin(X) + np.random.randn(num_samples, 1) * 0.05
    # construct kernel
    rbf = GPy.kern.rbf(1)
    # create simple GP Model
    m = GPy.models.SparseGPRegression(X, Y, kernel=rbf, num_inducing=num_inducing)


    m.checkgrad(verbose=1)
    m.optimize('tnc', messages=1, max_iters=max_iters)
    m.plot()
    return m

def sparse_GP_regression_2D(num_samples=400, num_inducing=50, max_iters=100):
    """Run a 2D example of a sparse GP regression."""
    X = np.random.uniform(-3., 3., (num_samples, 2))
    Y = np.sin(X[:, 0:1]) * np.sin(X[:, 1:2]) + np.random.randn(num_samples, 1) * 0.05

    # construct kernel
    rbf = GPy.kern.rbf(2)

    # create simple GP Model
    m = GPy.models.SparseGPRegression(X, Y, kernel=rbf, num_inducing=num_inducing)

    # contrain all parameters to be positive (but not inducing inputs)
    m['.*len'] = 2.

    m.checkgrad()

    # optimize and plot
    m.optimize('tnc', messages=1, max_iters=max_iters)
    m.plot()
    print(m)
    return m

def uncertain_inputs_sparse_regression(max_iters=100):
    """Run a 1D example of a sparse GP regression with uncertain inputs."""
    fig, axes = pb.subplots(1, 2, figsize=(12, 5))

    # sample inputs and outputs
    S = np.ones((20, 1))
    X = np.random.uniform(-3., 3., (20, 1))
    Y = np.sin(X) + np.random.randn(20, 1) * 0.05
    # likelihood = GPy.likelihoods.Gaussian(Y)
    Z = np.random.uniform(-3., 3., (7, 1))

    k = GPy.kern.rbf(1)

    # create simple GP Model - no input uncertainty on this one
    m = GPy.models.SparseGPRegression(X, Y, kernel=k, Z=Z)
    m.optimize('scg', messages=1, max_iters=max_iters)
    m.plot(ax=axes[0])
    axes[0].set_title('no input uncertainty')


    # the same Model with uncertainty
    m = GPy.models.SparseGPRegression(X, Y, kernel=k, Z=Z, X_variance=S)
    m.optimize('scg', messages=1, max_iters=max_iters)
    m.plot(ax=axes[1])
    axes[1].set_title('with input uncertainty')
    print(m)

    fig.canvas.draw()

    return m<|MERGE_RESOLUTION|>--- conflicted
+++ resolved
@@ -22,21 +22,12 @@
     Y = np.vstack((Y1, Y2))
 
     k1 = GPy.kern.rbf(1) + GPy.kern.bias(1)
-<<<<<<< HEAD
-    k2 = GPy.kern.coregionalise(2, 1)
-    k = k1**k2
+    k2 = GPy.kern.coregionalise(2,1)
+    k = k1**k2 #k = k1.prod(k2,tensor=True)
     m = GPy.models.GPRegression(X, Y, kernel=k)
     m.constrain_fixed('.*rbf_var', 1.)
     # m.constrain_positive('.*kappa')
     m.optimize('sim', messages=1, max_iters=max_iters)
-=======
-    k2 = GPy.kern.coregionalise(2,1)
-    k = k1.prod(k2,tensor=True)
-    m = GPy.models.GPRegression(X,Y,kernel=k)
-    m.constrain_fixed('.*rbf_var',1.)
-    #m.constrain_positive('.*kappa')
-    m.optimize('sim',messages=1,max_f_eval=optim_iters)
->>>>>>> d653921b
 
     pb.figure()
     Xtest1 = np.hstack((np.linspace(0, 9, 100)[:, None], np.zeros((100, 1))))
@@ -62,21 +53,12 @@
     Y = np.vstack((Y1, Y2))
 
     k1 = GPy.kern.rbf(1)
-<<<<<<< HEAD
     k2 = GPy.kern.coregionalise(2, 2)
     k = k1**k2 #k1.prod(k2, tensor=True)
     m = GPy.models.GPRegression(X, Y, kernel=k)
     m.constrain_fixed('.*rbf_var', 1.)
     # m.constrain_positive('kappa')
     m.optimize(max_iters=max_iters)
-=======
-    k2 = GPy.kern.coregionalise(2,2)
-    k = k1.prod(k2,tensor=True)
-    m = GPy.models.GPRegression(X,Y,kernel=k)
-    m.constrain_fixed('.*rbf_var',1.)
-    #m.constrain_positive('kappa')
-    m.optimize(max_f_eval=optim_iters)
->>>>>>> d653921b
 
     pb.figure()
     Xtest1 = np.hstack((np.linspace(0, 9, 100)[:, None], np.zeros((100, 1))))
@@ -106,14 +88,8 @@
     Z = np.hstack((np.random.rand(num_inducing, 1) * 8, np.random.randint(0, 2, num_inducing)[:, None]))
 
     k1 = GPy.kern.rbf(1)
-<<<<<<< HEAD
     k2 = GPy.kern.coregionalise(2, 2)
     k = k1**k2 #.prod(k2, tensor=True) # + GPy.kern.white(2,0.001)
-=======
-    k2 = GPy.kern.coregionalise(2,2)
-    k = k1.prod(k2,tensor=True) + GPy.kern.white(2,0.001)
->>>>>>> d653921b
-
     m = GPy.models.SparseGPRegression(X, Y, kernel=k, Z=Z)
     m.constrain_fixed('.*rbf_var', 1.)
     m.constrain_fixed('iip')
@@ -424,8 +400,6 @@
     print(m)
     return m
 
-
-
 def sparse_GP_regression_1D(num_samples=400, num_inducing=5, max_iters=100):
     """Run a 1D example of a sparse GP regression."""
     # sample inputs and outputs
