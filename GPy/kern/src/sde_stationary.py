--- conflicted
+++ resolved
@@ -11,14 +11,11 @@
 
 import numpy as np
 import scipy as sp
-<<<<<<< HEAD
 try:
     from scipy.linalg import solve_continuous_lyapunov as lyap
 except ImportError:
     from scipy.linalg import solve_lyapunov as lyap
-=======
 import warnings
->>>>>>> 6af11edb
 
 class sde_RBF(RBF):
     """
@@ -128,12 +125,7 @@
         H[0,0] = 1
 
         # Infinite covariance:
-<<<<<<< HEAD
         Pinf = lyap(F, -np.dot(L,np.dot( Qc[0,0],L.T)))
-=======
-        #import pdb; pdb.set_trace()
-        Pinf = sp.linalg.solve_lyapunov(F, -np.dot(L,np.dot( Qc[0,0],L.T)))
->>>>>>> 6af11edb
         Pinf = 0.5*(Pinf + Pinf.T)
         # Allocating space for derivatives
         dF    = np.empty([F.shape[0],F.shape[1],2])
