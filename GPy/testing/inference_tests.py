# Copyright (c) 2014, Max Zwiessele
# Licensed under the BSD 3-clause license (see LICENSE.txt)

"""
The test cases for various inference algorithms
"""

import unittest
import numpy as np
import GPy
#np.seterr(invalid='raise')

class InferenceXTestCase(unittest.TestCase):

    def genData(self):
        np.random.seed(1111)
        Ylist = GPy.examples.dimensionality_reduction._simulate_matern(5, 1, 1, 10, 3, False)[0]
        return Ylist[0]

    def test_inferenceX_BGPLVM_Linear(self):
        Ys = self.genData()
        m = GPy.models.BayesianGPLVM(Ys,3,kernel=GPy.kern.Linear(3,ARD=True))
        m.optimize()
        x, mi = m.infer_newX(m.Y, optimize=True)
        np.testing.assert_array_almost_equal(m.X.mean, mi.X.mean, decimal=2)
        np.testing.assert_array_almost_equal(m.X.variance, mi.X.variance, decimal=2)

    def test_inferenceX_BGPLVM_RBF(self):
        Ys = self.genData()
        m = GPy.models.BayesianGPLVM(Ys,3,kernel=GPy.kern.RBF(3,ARD=True))
        import warnings
        with warnings.catch_warnings():
            warnings.simplefilter("ignore")
            m.optimize()
        x, mi = m.infer_newX(m.Y, optimize=True)
        np.testing.assert_array_almost_equal(m.X.mean, mi.X.mean, decimal=2)
        np.testing.assert_array_almost_equal(m.X.variance, mi.X.variance, decimal=2)

    def test_inferenceX_GPLVM_Linear(self):
        Ys = self.genData()
        m = GPy.models.GPLVM(Ys,3,kernel=GPy.kern.Linear(3,ARD=True))
        m.optimize()
        x, mi = m.infer_newX(m.Y, optimize=True)
        np.testing.assert_array_almost_equal(m.X, mi.X, decimal=2)

    def test_inferenceX_GPLVM_RBF(self):
        Ys = self.genData()
        m = GPy.models.GPLVM(Ys,3,kernel=GPy.kern.RBF(3,ARD=True))
        m.optimize()
        x, mi = m.infer_newX(m.Y, optimize=True)
        np.testing.assert_array_almost_equal(m.X, mi.X, decimal=2)
class InferenceGPEP(unittest.TestCase):

    def genData(self):
        np.random.seed(1)
        k = GPy.kern.RBF(1, variance=7., lengthscale=0.2)
        X = np.random.rand(200,1)
        f = np.random.multivariate_normal(np.zeros(200), k.K(X) + 1e-5 * np.eye(X.shape[0]))
        lik = GPy.likelihoods.Bernoulli()
        p = lik.gp_link.transf(f) # squash the latent function
        Y = lik.samples(f).reshape(-1,1)
        return X, Y

<<<<<<< HEAD
    def genNoisyData(self):
        np.random.seed(1)
        X = np.random.rand(100,1)
        self.real_std = 0.1
        noise = np.random.randn(*X[:, 0].shape)*self.real_std
        Y = (np.sin(X[:, 0]*2*np.pi) + noise)[:, None]
        self.f = np.random.rand(X.shape[0],1)
        Y_extra_noisy = Y.copy()
        Y_extra_noisy[50] += 4.
        # Y_extra_noisy[80:83] -= 2.
        return X, Y, Y_extra_noisy

=======
>>>>>>> 7592088a
    def test_inference_EP(self):
        from paramz import ObsAr
        X, Y = self.genData()
        lik = GPy.likelihoods.Bernoulli()
        k = GPy.kern.RBF(1, variance=7., lengthscale=0.2)
        inf = GPy.inference.latent_function_inference.expectation_propagation.EP(max_iters=30, delta=0.5)
        self.model = GPy.core.GP(X=X,
                        Y=Y,
                        kernel=k,
                        inference_method=inf,
                        likelihood=lik)
        K = self.model.kern.K(X)
<<<<<<< HEAD
        post_params, ga_approx, cav_params, log_Z_tilde = self.model.inference_method.expectation_propagation(K, ObsAr(Y), lik, None)

        mu_tilde = ga_approx.v / ga_approx.tau.astype(float)
        p, m, d = self.model.inference_method._inference(Y, K, ga_approx, cav_params, lik, Y_metadata=None,  Z_tilde=log_Z_tilde)
        p0, m0, d0 = super(GPy.inference.latent_function_inference.expectation_propagation.EP, inf).inference(k, X,lik ,mu_tilde[:,None], mean_function=None, variance=1./ga_approx.tau, K=K, Z_tilde=log_Z_tilde + np.sum(- 0.5*np.log(ga_approx.tau) + 0.5*(ga_approx.v*ga_approx.v*1./ga_approx.tau)))

        assert (np.sum(np.array([m - m0,
                    np.sum(d['dL_dK'] - d0['dL_dK']),
                    np.sum(d['dL_dthetaL'] - d0['dL_dthetaL']),
                    np.sum(d['dL_dm'] - d0['dL_dm']),
                    np.sum(p._woodbury_vector - p0._woodbury_vector),
                    np.sum(p.woodbury_inv - p0.woodbury_inv)])) < 1e6)

    # NOTE: adding a test like above for parameterized likelihood- the above test is
    # only for probit likelihood which does not have any tunable hyperparameter which is why
    # the term in dictionary of gradients: dL_dthetaL will always be zero. So here we repeat tests for
    # student-t likelihood and heterodescastic gaussian noise case. This test simply checks if the posterior
    # and gradients of log marginal are roughly the same for inference through EP and exact gaussian inference using
    # the gaussian approximation for the individual likelihood site terms. For probit likelihood, it is possible to
    # calculate moments analytically, but for other likelihoods, we will need to use numerical quadrature techniques,
    # and it is possible that any error might creep up because of quadrature implementation.
    def test_inference_EP_non_classification(self):
        from paramz import ObsAr
        X, Y, Y_extra_noisy = self.genNoisyData()
        deg_freedom = 5.
        init_noise_var = 0.08
        lik_studentT = GPy.likelihoods.StudentT(deg_free=deg_freedom, sigma2=init_noise_var)
        # like_gaussian_noise = GPy.likelihoods.MixedNoise()
        k = GPy.kern.RBF(1, variance=2., lengthscale=1.1)
        ep_inf_alt = GPy.inference.latent_function_inference.expectation_propagation.EP(max_iters=4, delta=0.5)
        # ep_inf_nested = GPy.inference.latent_function_inference.expectation_propagation.EP(ep_mode='nested', max_iters=100, delta=0.5)
        m = GPy.core.GP(X=X,Y=Y_extra_noisy,kernel=k,likelihood=lik_studentT,inference_method=ep_inf_alt)
        K = m.kern.K(X)
        post_params, ga_approx, cav_params, log_Z_tilde = m.inference_method.expectation_propagation(K, ObsAr(Y_extra_noisy), lik_studentT, None)

        mu_tilde = ga_approx.v / ga_approx.tau.astype(float)
        p, m, d = m.inference_method._inference(Y_extra_noisy, K, ga_approx, cav_params, lik_studentT, Y_metadata=None,  Z_tilde=log_Z_tilde)
        p0, m0, d0 = super(GPy.inference.latent_function_inference.expectation_propagation.EP, ep_inf_alt).inference(k, X,lik_studentT ,mu_tilde[:,None], mean_function=None, variance=1./ga_approx.tau, K=K, Z_tilde=log_Z_tilde + np.sum(- 0.5*np.log(ga_approx.tau) + 0.5*(ga_approx.v*ga_approx.v*1./ga_approx.tau)))
=======
        mu, Sigma, mu_tilde, tau_tilde, log_Z_tilde = self.model.inference_method.expectation_propagation(K, ObsAr(Y), lik, None)

        v_tilde = mu_tilde * tau_tilde
        p, m, d = self.model.inference_method._inference(K, tau_tilde, v_tilde, lik, Y_metadata=None,  Z_tilde=log_Z_tilde.sum())
        p0, m0, d0 = super(GPy.inference.latent_function_inference.expectation_propagation.EP, inf).inference(k, X,lik ,mu_tilde[:,None], mean_function=None, variance=1./tau_tilde, K=K, Z_tilde=log_Z_tilde.sum() + np.sum(- 0.5*np.log(tau_tilde) + 0.5*(v_tilde*v_tilde*1./tau_tilde)))
>>>>>>> 7592088a

        assert (np.sum(np.array([m - m0,
                    np.sum(d['dL_dK'] - d0['dL_dK']),
                    np.sum(d['dL_dthetaL'] - d0['dL_dthetaL']),
                    np.sum(d['dL_dm'] - d0['dL_dm']),
                    np.sum(p._woodbury_vector - p0._woodbury_vector),
                    np.sum(p.woodbury_inv - p0.woodbury_inv)])) < 1e6)


class HMCSamplerTest(unittest.TestCase):

    def test_sampling(self):
        np.random.seed(1)
        x = np.linspace(0.,2*np.pi,100)[:,None]
        y = -np.cos(x)+np.random.randn(*x.shape)*0.3+1

        m = GPy.models.GPRegression(x,y)
        m.kern.lengthscale.set_prior(GPy.priors.Gamma.from_EV(1.,10.))
        m.kern.variance.set_prior(GPy.priors.Gamma.from_EV(1.,10.))
        m.likelihood.variance.set_prior(GPy.priors.Gamma.from_EV(1.,10.))

        hmc = GPy.inference.mcmc.HMC(m,stepsize=1e-2)
        s = hmc.sample(num_samples=3)

class MCMCSamplerTest(unittest.TestCase):

    def test_sampling(self):
        np.random.seed(1)
        x = np.linspace(0.,2*np.pi,100)[:,None]
        y = -np.cos(x)+np.random.randn(*x.shape)*0.3+1

        m = GPy.models.GPRegression(x,y)
        m.kern.lengthscale.set_prior(GPy.priors.Gamma.from_EV(1.,10.))
        m.kern.variance.set_prior(GPy.priors.Gamma.from_EV(1.,10.))
        m.likelihood.variance.set_prior(GPy.priors.Gamma.from_EV(1.,10.))

        mcmc = GPy.inference.mcmc.Metropolis_Hastings(m)
        mcmc.sample(Ntotal=100, Nburn=10)

if __name__ == "__main__":
    unittest.main()<|MERGE_RESOLUTION|>--- conflicted
+++ resolved
@@ -61,7 +61,6 @@
         Y = lik.samples(f).reshape(-1,1)
         return X, Y
 
-<<<<<<< HEAD
     def genNoisyData(self):
         np.random.seed(1)
         X = np.random.rand(100,1)
@@ -74,8 +73,6 @@
         # Y_extra_noisy[80:83] -= 2.
         return X, Y, Y_extra_noisy
 
-=======
->>>>>>> 7592088a
     def test_inference_EP(self):
         from paramz import ObsAr
         X, Y = self.genData()
@@ -88,7 +85,7 @@
                         inference_method=inf,
                         likelihood=lik)
         K = self.model.kern.K(X)
-<<<<<<< HEAD
+
         post_params, ga_approx, cav_params, log_Z_tilde = self.model.inference_method.expectation_propagation(K, ObsAr(Y), lik, None)
 
         mu_tilde = ga_approx.v / ga_approx.tau.astype(float)
@@ -127,13 +124,6 @@
         mu_tilde = ga_approx.v / ga_approx.tau.astype(float)
         p, m, d = m.inference_method._inference(Y_extra_noisy, K, ga_approx, cav_params, lik_studentT, Y_metadata=None,  Z_tilde=log_Z_tilde)
         p0, m0, d0 = super(GPy.inference.latent_function_inference.expectation_propagation.EP, ep_inf_alt).inference(k, X,lik_studentT ,mu_tilde[:,None], mean_function=None, variance=1./ga_approx.tau, K=K, Z_tilde=log_Z_tilde + np.sum(- 0.5*np.log(ga_approx.tau) + 0.5*(ga_approx.v*ga_approx.v*1./ga_approx.tau)))
-=======
-        mu, Sigma, mu_tilde, tau_tilde, log_Z_tilde = self.model.inference_method.expectation_propagation(K, ObsAr(Y), lik, None)
-
-        v_tilde = mu_tilde * tau_tilde
-        p, m, d = self.model.inference_method._inference(K, tau_tilde, v_tilde, lik, Y_metadata=None,  Z_tilde=log_Z_tilde.sum())
-        p0, m0, d0 = super(GPy.inference.latent_function_inference.expectation_propagation.EP, inf).inference(k, X,lik ,mu_tilde[:,None], mean_function=None, variance=1./tau_tilde, K=K, Z_tilde=log_Z_tilde.sum() + np.sum(- 0.5*np.log(tau_tilde) + 0.5*(v_tilde*v_tilde*1./tau_tilde)))
->>>>>>> 7592088a
 
         assert (np.sum(np.array([m - m0,
                     np.sum(d['dL_dK'] - d0['dL_dK']),
